--- conflicted
+++ resolved
@@ -15,11 +15,8 @@
 
 import mock
 from mock import call
-<<<<<<< HEAD
 
 from osc_lib.cli import format_columns
-=======
->>>>>>> f63bb180
 from osc_lib import exceptions
 
 from openstackclient.network.v2 import subnet_pool
