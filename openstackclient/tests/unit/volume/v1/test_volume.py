#   Copyright 2013 Nebula Inc.
#
#   Licensed under the Apache License, Version 2.0 (the "License"); you may
#   not use this file except in compliance with the License. You may obtain
#   a copy of the License at
#
#        http://www.apache.org/licenses/LICENSE-2.0
#
#   Unless required by applicable law or agreed to in writing, software
#   distributed under the License is distributed on an "AS IS" BASIS, WITHOUT
#   WARRANTIES OR CONDITIONS OF ANY KIND, either express or implied. See the
#   License for the specific language governing permissions and limitations
#   under the License.
#

import argparse

import mock
from mock import call
<<<<<<< HEAD

from osc_lib.cli import format_columns
=======
>>>>>>> f63bb180
from osc_lib import exceptions
from osc_lib import utils

from openstackclient.tests.unit.identity.v2_0 import fakes as identity_fakes
from openstackclient.tests.unit.image.v1 import fakes as image_fakes
from openstackclient.tests.unit import utils as tests_utils
from openstackclient.tests.unit.volume.v1 import fakes as volume_fakes
from openstackclient.volume.v1 import volume


class TestVolume(volume_fakes.TestVolumev1):

    def setUp(self):
        super(TestVolume, self).setUp()

        # Get a shortcut to the VolumeManager Mock
        self.volumes_mock = self.app.client_manager.volume.volumes
        self.volumes_mock.reset_mock()

        # Get a shortcut to the TenantManager Mock
        self.projects_mock = self.app.client_manager.identity.tenants
        self.projects_mock.reset_mock()

        # Get a shortcut to the UserManager Mock
        self.users_mock = self.app.client_manager.identity.users
        self.users_mock.reset_mock()

        # Get a shortcut to the ImageManager Mock
        self.images_mock = self.app.client_manager.image.images
        self.images_mock.reset_mock()

    def setup_volumes_mock(self, count):
        volumes = volume_fakes.FakeVolume.create_volumes(count=count)

        self.volumes_mock.get = volume_fakes.FakeVolume.get_volumes(
            volumes,
            0)
        return volumes


class TestVolumeCreate(TestVolume):

    project = identity_fakes.FakeProject.create_one_project()
    user = identity_fakes.FakeUser.create_one_user()

    columns = (
        'attachments',
        'availability_zone',
        'bootable',
        'created_at',
        'display_description',
        'id',
        'name',
        'properties',
        'size',
        'snapshot_id',
        'status',
        'type',
    )

    def setUp(self):
        super(TestVolumeCreate, self).setUp()
        self.new_volume = volume_fakes.FakeVolume.create_one_volume()
        self.datalist = (
            self.new_volume.attachments,
            self.new_volume.availability_zone,
            self.new_volume.bootable,
            self.new_volume.created_at,
            self.new_volume.display_description,
            self.new_volume.id,
            self.new_volume.display_name,
            format_columns.DictColumn(self.new_volume.metadata),
            self.new_volume.size,
            self.new_volume.snapshot_id,
            self.new_volume.status,
            self.new_volume.volume_type,
        )
        self.volumes_mock.create.return_value = self.new_volume

        # Get the command object to test
        self.cmd = volume.CreateVolume(self.app, None)

    def test_volume_create_min_options(self):
        arglist = [
            '--size', str(self.new_volume.size),
            self.new_volume.display_name,
        ]
        verifylist = [
            ('size', self.new_volume.size),
            ('name', self.new_volume.display_name),
        ]
        parsed_args = self.check_parser(self.cmd, arglist, verifylist)

        # In base command class ShowOne in cliff, abstract method take_action()
        # returns a two-part tuple with a tuple of column names and a tuple of
        # data to be shown.
        columns, data = self.cmd.take_action(parsed_args)

        # VolumeManager.create(size, snapshot_id=, source_volid=,
        #                      display_name=, display_description=,
        #                      volume_type=, user_id=,
        #                      project_id=, availability_zone=,
        #                      metadata=, imageRef=)
        self.volumes_mock.create.assert_called_with(
            self.new_volume.size,
            None,
            None,
            self.new_volume.display_name,
            None,
            None,
            None,
            None,
            None,
            None,
            None,
        )
        self.assertEqual(self.columns, columns)
        self.assertItemEqual(self.datalist, data)

    def test_volume_create_options(self):
        arglist = [
            '--size', str(self.new_volume.size),
            '--description', self.new_volume.display_description,
            '--type', self.new_volume.volume_type,
            '--availability-zone', self.new_volume.availability_zone,
            self.new_volume.display_name,
        ]
        verifylist = [
            ('size', self.new_volume.size),
            ('description', self.new_volume.display_description),
            ('type', self.new_volume.volume_type),
            ('availability_zone', self.new_volume.availability_zone),
            ('name', self.new_volume.display_name),
        ]
        parsed_args = self.check_parser(self.cmd, arglist, verifylist)

        # In base command class ShowOne in cliff, abstract method take_action()
        # returns a two-part tuple with a tuple of column names and a tuple of
        # data to be shown.
        columns, data = self.cmd.take_action(parsed_args)

        # VolumeManager.create(size, snapshot_id=, source_volid=,
        #                      display_name=, display_description=,
        #                      volume_type=, user_id=,
        #                      project_id=, availability_zone=,
        #                      metadata=, imageRef=)
        self.volumes_mock.create.assert_called_with(
            self.new_volume.size,
            None,
            None,
            self.new_volume.display_name,
            self.new_volume.display_description,
            self.new_volume.volume_type,
            None,
            None,
            self.new_volume.availability_zone,
            None,
            None,
        )

        self.assertEqual(self.columns, columns)
        self.assertItemEqual(self.datalist, data)

    def test_volume_create_user_project_id(self):
        # Return a project
        self.projects_mock.get.return_value = self.project
        # Return a user
        self.users_mock.get.return_value = self.user

        arglist = [
            '--size', str(self.new_volume.size),
            '--project', self.project.id,
            '--user', self.user.id,
            self.new_volume.display_name,
        ]
        verifylist = [
            ('size', self.new_volume.size),
            ('project', self.project.id),
            ('user', self.user.id),
            ('name', self.new_volume.display_name),
        ]
        parsed_args = self.check_parser(self.cmd, arglist, verifylist)

        # In base command class ShowOne in cliff, abstract method take_action()
        # returns a two-part tuple with a tuple of column names and a tuple of
        # data to be shown.
        columns, data = self.cmd.take_action(parsed_args)

        # VolumeManager.create(size, snapshot_id=, source_volid=,
        #                      display_name=, display_description=,
        #                      volume_type=, user_id=,
        #                      project_id=, availability_zone=,
        #                      metadata=, imageRef=)
        self.volumes_mock.create.assert_called_with(
            self.new_volume.size,
            None,
            None,
            self.new_volume.display_name,
            None,
            None,
            self.user.id,
            self.project.id,
            None,
            None,
            None,
        )

        self.assertEqual(self.columns, columns)
        self.assertItemEqual(self.datalist, data)

    def test_volume_create_user_project_name(self):
        # Return a project
        self.projects_mock.get.return_value = self.project
        # Return a user
        self.users_mock.get.return_value = self.user

        arglist = [
            '--size', str(self.new_volume.size),
            '--project', self.project.name,
            '--user', self.user.name,
            self.new_volume.display_name,
        ]
        verifylist = [
            ('size', self.new_volume.size),
            ('project', self.project.name),
            ('user', self.user.name),
            ('name', self.new_volume.display_name),
        ]
        parsed_args = self.check_parser(self.cmd, arglist, verifylist)

        # In base command class ShowOne in cliff, abstract method take_action()
        # returns a two-part tuple with a tuple of column names and a tuple of
        # data to be shown.
        columns, data = self.cmd.take_action(parsed_args)

        # VolumeManager.create(size, snapshot_id=, source_volid=,
        #                      display_name=, display_description=,
        #                      volume_type=, user_id=,
        #                      project_id=, availability_zone=,
        #                      metadata=, imageRef=)
        self.volumes_mock.create.assert_called_with(
            self.new_volume.size,
            None,
            None,
            self.new_volume.display_name,
            None,
            None,
            self.user.id,
            self.project.id,
            None,
            None,
            None,
        )

        self.assertEqual(self.columns, columns)
        self.assertItemEqual(self.datalist, data)

    def test_volume_create_properties(self):
        arglist = [
            '--property', 'Alpha=a',
            '--property', 'Beta=b',
            '--size', str(self.new_volume.size),
            self.new_volume.display_name,
        ]
        verifylist = [
            ('property', {'Alpha': 'a', 'Beta': 'b'}),
            ('size', self.new_volume.size),
            ('name', self.new_volume.display_name),
        ]
        parsed_args = self.check_parser(self.cmd, arglist, verifylist)

        # In base command class ShowOne in cliff, abstract method take_action()
        # returns a two-part tuple with a tuple of column names and a tuple of
        # data to be shown.
        columns, data = self.cmd.take_action(parsed_args)

        # VolumeManager.create(size, snapshot_id=, source_volid=,
        #                      display_name=, display_description=,
        #                      volume_type=, user_id=,
        #                      project_id=, availability_zone=,
        #                      metadata=, imageRef=)
        self.volumes_mock.create.assert_called_with(
            self.new_volume.size,
            None,
            None,
            self.new_volume.display_name,
            None,
            None,
            None,
            None,
            None,
            {'Alpha': 'a', 'Beta': 'b'},
            None,
        )

        self.assertEqual(self.columns, columns)
        self.assertItemEqual(self.datalist, data)

    def test_volume_create_image_id(self):
        image = image_fakes.FakeImage.create_one_image()
        self.images_mock.get.return_value = image

        arglist = [
            '--image', image.id,
            '--size', str(self.new_volume.size),
            self.new_volume.display_name,
        ]
        verifylist = [
            ('image', image.id),
            ('size', self.new_volume.size),
            ('name', self.new_volume.display_name),
        ]
        parsed_args = self.check_parser(self.cmd, arglist, verifylist)

        # In base command class ShowOne in cliff, abstract method take_action()
        # returns a two-part tuple with a tuple of column names and a tuple of
        # data to be shown.
        columns, data = self.cmd.take_action(parsed_args)

        # VolumeManager.create(size, snapshot_id=, source_volid=,
        #                      display_name=, display_description=,
        #                      volume_type=, user_id=,
        #                      project_id=, availability_zone=,
        #                      metadata=, imageRef=)
        self.volumes_mock.create.assert_called_with(
            self.new_volume.size,
            None,
            None,
            self.new_volume.display_name,
            None,
            None,
            None,
            None,
            None,
            None,
            image.id,
        )

        self.assertEqual(self.columns, columns)
        self.assertItemEqual(self.datalist, data)

    def test_volume_create_image_name(self):
        image = image_fakes.FakeImage.create_one_image()
        self.images_mock.get.return_value = image

        arglist = [
            '--image', image.name,
            '--size', str(self.new_volume.size),
            self.new_volume.display_name,
        ]
        verifylist = [
            ('image', image.name),
            ('size', self.new_volume.size),
            ('name', self.new_volume.display_name),
        ]
        parsed_args = self.check_parser(self.cmd, arglist, verifylist)

        # In base command class ShowOne in cliff, abstract method take_action()
        # returns a two-part tuple with a tuple of column names and a tuple of
        # data to be shown.
        columns, data = self.cmd.take_action(parsed_args)

        # VolumeManager.create(size, snapshot_id=, source_volid=,
        #                      display_name=, display_description=,
        #                      volume_type=, user_id=,
        #                      project_id=, availability_zone=,
        #                      metadata=, imageRef=)
        self.volumes_mock.create.assert_called_with(
            self.new_volume.size,
            None,
            None,
            self.new_volume.display_name,
            None,
            None,
            None,
            None,
            None,
            None,
            image.id,
        )

        self.assertEqual(self.columns, columns)
        self.assertItemEqual(self.datalist, data)

    def test_volume_create_with_source(self):
        self.volumes_mock.get.return_value = self.new_volume
        arglist = [
            '--source', self.new_volume.id,
            self.new_volume.display_name,
        ]
        verifylist = [
            ('source', self.new_volume.id),
            ('name', self.new_volume.display_name),
        ]
        parsed_args = self.check_parser(self.cmd, arglist, verifylist)

        columns, data = self.cmd.take_action(parsed_args)

        self.volumes_mock.create.assert_called_with(
            None,
            None,
            self.new_volume.id,
            self.new_volume.display_name,
            None,
            None,
            None,
            None,
            None,
            None,
            None,
        )
        self.assertEqual(self.columns, columns)
        self.assertItemEqual(self.datalist, data)

    def test_volume_create_with_bootable_and_readonly(self):
        arglist = [
            '--bootable',
            '--read-only',
            '--size', str(self.new_volume.size),
            self.new_volume.display_name,
        ]
        verifylist = [
            ('bootable', True),
            ('non_bootable', False),
            ('read_only', True),
            ('read_write', False),
            ('size', self.new_volume.size),
            ('name', self.new_volume.display_name),
        ]

        parsed_args = self.check_parser(
            self.cmd, arglist, verifylist)

        columns, data = self.cmd.take_action(parsed_args)

        self.volumes_mock.create.assert_called_with(
            self.new_volume.size,
            None,
            None,
            self.new_volume.display_name,
            None,
            None,
            None,
            None,
            None,
            None,
            None,
        )

        self.assertEqual(self.columns, columns)
        self.assertItemEqual(self.datalist, data)
        self.volumes_mock.set_bootable.assert_called_with(
            self.new_volume.id, True)
        self.volumes_mock.update_readonly_flag.assert_called_with(
            self.new_volume.id, True)

    def test_volume_create_with_nonbootable_and_readwrite(self):
        arglist = [
            '--non-bootable',
            '--read-write',
            '--size', str(self.new_volume.size),
            self.new_volume.display_name,
        ]
        verifylist = [
            ('bootable', False),
            ('non_bootable', True),
            ('read_only', False),
            ('read_write', True),
            ('size', self.new_volume.size),
            ('name', self.new_volume.display_name),
        ]

        parsed_args = self.check_parser(
            self.cmd, arglist, verifylist)

        columns, data = self.cmd.take_action(parsed_args)

        self.volumes_mock.create.assert_called_with(
            self.new_volume.size,
            None,
            None,
            self.new_volume.display_name,
            None,
            None,
            None,
            None,
            None,
            None,
            None,
        )

        self.assertEqual(self.columns, columns)
        self.assertItemEqual(self.datalist, data)
        self.volumes_mock.set_bootable.assert_called_with(
            self.new_volume.id, False)
        self.volumes_mock.update_readonly_flag.assert_called_with(
            self.new_volume.id, False)

    @mock.patch.object(volume.LOG, 'error')
    def test_volume_create_with_bootable_and_readonly_fail(
            self, mock_error):

        self.volumes_mock.set_bootable.side_effect = (
            exceptions.CommandError())

        self.volumes_mock.update_readonly_flag.side_effect = (
            exceptions.CommandError())

        arglist = [
            '--bootable',
            '--read-only',
            '--size', str(self.new_volume.size),
            self.new_volume.display_name,
        ]
        verifylist = [
            ('bootable', True),
            ('non_bootable', False),
            ('read_only', True),
            ('read_write', False),
            ('size', self.new_volume.size),
            ('name', self.new_volume.display_name),
        ]

        parsed_args = self.check_parser(
            self.cmd, arglist, verifylist)

        columns, data = self.cmd.take_action(parsed_args)

        self.volumes_mock.create.assert_called_with(
            self.new_volume.size,
            None,
            None,
            self.new_volume.display_name,
            None,
            None,
            None,
            None,
            None,
            None,
            None,
        )

        self.assertEqual(2, mock_error.call_count)
        self.assertEqual(self.columns, columns)
        self.assertItemEqual(self.datalist, data)
        self.volumes_mock.set_bootable.assert_called_with(
            self.new_volume.id, True)
        self.volumes_mock.update_readonly_flag.assert_called_with(
            self.new_volume.id, True)

    def test_volume_create_without_size(self):
        arglist = [
            self.new_volume.display_name,
        ]
        verifylist = [
            ('name', self.new_volume.display_name),
        ]
        parsed_args = self.check_parser(self.cmd, arglist, verifylist)

        self.assertRaises(exceptions.CommandError, self.cmd.take_action,
                          parsed_args)

    def test_volume_create_with_multi_source(self):
        arglist = [
            '--image', 'source_image',
            '--source', 'source_volume',
            '--snapshot', 'source_snapshot',
            '--size', str(self.new_volume.size),
            self.new_volume.display_name,
        ]
        verifylist = [
            ('image', 'source_image'),
            ('source', 'source_volume'),
            ('snapshot', 'source_snapshot'),
            ('size', self.new_volume.size),
            ('name', self.new_volume.display_name),
        ]

        self.assertRaises(tests_utils.ParserException, self.check_parser,
                          self.cmd, arglist, verifylist)

    def test_volume_create_backward_compatibility(self):
        arglist = [
            '-c', 'display_name',
            '--size', str(self.new_volume.size),
            self.new_volume.display_name,
        ]
        verifylist = [
            ('columns', ['display_name']),
            ('size', self.new_volume.size),
            ('name', self.new_volume.display_name),
        ]
        parsed_args = self.check_parser(self.cmd, arglist, verifylist)

        columns, data = self.cmd.take_action(parsed_args)

        self.volumes_mock.create.assert_called_with(
            self.new_volume.size,
            None,
            None,
            self.new_volume.display_name,
            None,
            None,
            None,
            None,
            None,
            None,
            None,
        )
        self.assertIn('display_name', columns)
        self.assertNotIn('name', columns)
        self.assertIn(self.new_volume.display_name, data)


class TestVolumeDelete(TestVolume):

    def setUp(self):
        super(TestVolumeDelete, self).setUp()

        self.volumes_mock.delete.return_value = None

        # Get the command object to mock
        self.cmd = volume.DeleteVolume(self.app, None)

    def test_volume_delete_one_volume(self):
        volumes = self.setup_volumes_mock(count=1)

        arglist = [
            volumes[0].id
        ]
        verifylist = [
            ("force", False),
            ("volumes", [volumes[0].id]),
        ]
        parsed_args = self.check_parser(self.cmd, arglist, verifylist)

        result = self.cmd.take_action(parsed_args)

        self.volumes_mock.delete.assert_called_once_with(volumes[0].id)
        self.assertIsNone(result)

    def test_volume_delete_multi_volumes(self):
        volumes = self.setup_volumes_mock(count=3)

        arglist = [v.id for v in volumes]
        verifylist = [
            ('force', False),
            ('volumes', arglist),
        ]
        parsed_args = self.check_parser(self.cmd, arglist, verifylist)

        result = self.cmd.take_action(parsed_args)

        calls = [call(v.id) for v in volumes]
        self.volumes_mock.delete.assert_has_calls(calls)
        self.assertIsNone(result)

    def test_volume_delete_multi_volumes_with_exception(self):
        volumes = self.setup_volumes_mock(count=2)

        arglist = [
            volumes[0].id,
            'unexist_volume',
        ]
        verifylist = [
            ('force', False),
            ('volumes', arglist),
        ]
        parsed_args = self.check_parser(self.cmd, arglist, verifylist)

        find_mock_result = [volumes[0], exceptions.CommandError]
        with mock.patch.object(utils, 'find_resource',
                               side_effect=find_mock_result) as find_mock:
            try:
                self.cmd.take_action(parsed_args)
                self.fail('CommandError should be raised.')
            except exceptions.CommandError as e:
                self.assertEqual('1 of 2 volumes failed to delete.',
                                 str(e))

            find_mock.assert_any_call(self.volumes_mock, volumes[0].id)
            find_mock.assert_any_call(self.volumes_mock, 'unexist_volume')

            self.assertEqual(2, find_mock.call_count)
            self.volumes_mock.delete.assert_called_once_with(volumes[0].id)

    def test_volume_delete_with_force(self):
        volumes = self.setup_volumes_mock(count=1)

        arglist = [
            '--force',
            volumes[0].id,
        ]
        verifylist = [
            ('force', True),
            ('volumes', [volumes[0].id]),
        ]
        parsed_args = self.check_parser(self.cmd, arglist, verifylist)

        result = self.cmd.take_action(parsed_args)

        self.volumes_mock.force_delete.assert_called_once_with(volumes[0].id)
        self.assertIsNone(result)


class TestVolumeList(TestVolume):

    _volume = volume_fakes.FakeVolume.create_one_volume()
    columns = (
        'ID',
        'Name',
        'Status',
        'Size',
        'Attached to',
    )
    datalist = (
        (
            _volume.id,
            _volume.display_name,
            _volume.status,
            _volume.size,
            volume.AttachmentsColumn(_volume.attachments),
        ),
    )

    def setUp(self):
        super(TestVolumeList, self).setUp()

        self.volumes_mock.list.return_value = [self._volume]

        # Get the command object to test
        self.cmd = volume.ListVolume(self.app, None)

    def test_volume_list_no_options(self):
        arglist = []
        verifylist = [
            ('long', False),
            ('all_projects', False),
            ('name', None),
            ('status', None),
            ('limit', None),
        ]
        parsed_args = self.check_parser(self.cmd, arglist, verifylist)

        columns, data = self.cmd.take_action(parsed_args)

        self.assertEqual(self.columns, columns)
        self.assertListItemEqual(self.datalist, tuple(data))

    def test_volume_list_name(self):
        arglist = [
            '--name', self._volume.display_name,
        ]
        verifylist = [
            ('long', False),
            ('all_projects', False),
            ('name', self._volume.display_name),
            ('status', None),
            ('limit', None),
        ]
        parsed_args = self.check_parser(self.cmd, arglist, verifylist)

        columns, data = self.cmd.take_action(parsed_args)
        self.assertEqual(self.columns, tuple(columns))
        self.assertListItemEqual(self.datalist, tuple(data))

    def test_volume_list_status(self):
        arglist = [
            '--status', self._volume.status,
        ]
        verifylist = [
            ('long', False),
            ('all_projects', False),
            ('name', None),
            ('status', self._volume.status),
            ('limit', None),
        ]
        parsed_args = self.check_parser(self.cmd, arglist, verifylist)

        columns, data = self.cmd.take_action(parsed_args)
        self.assertEqual(self.columns, tuple(columns))
        self.assertListItemEqual(self.datalist, tuple(data))

    def test_volume_list_all_projects(self):
        arglist = [
            '--all-projects',
        ]
        verifylist = [
            ('long', False),
            ('all_projects', True),
            ('name', None),
            ('status', None),
            ('limit', None),
        ]
        parsed_args = self.check_parser(self.cmd, arglist, verifylist)

        columns, data = self.cmd.take_action(parsed_args)
        self.assertEqual(self.columns, tuple(columns))
        self.assertListItemEqual(self.datalist, tuple(data))

    def test_volume_list_long(self):
        arglist = [
            '--long',
        ]
        verifylist = [
            ('long', True),
            ('all_projects', False),
            ('name', None),
            ('status', None),
            ('limit', None),
        ]

        parsed_args = self.check_parser(self.cmd, arglist, verifylist)

        columns, data = self.cmd.take_action(parsed_args)

        collist = (
            'ID',
            'Name',
            'Status',
            'Size',
            'Type',
            'Bootable',
            'Attached to',
            'Properties',
        )
        self.assertEqual(collist, columns)

        datalist = ((
            self._volume.id,
            self._volume.display_name,
            self._volume.status,
            self._volume.size,
            self._volume.volume_type,
            self._volume.bootable,
            volume.AttachmentsColumn(self._volume.attachments),
            format_columns.DictColumn(self._volume.metadata),
        ), )
        self.assertListItemEqual(datalist, tuple(data))

    def test_volume_list_with_limit(self):
        arglist = [
            '--limit', '2',
        ]
        verifylist = [
            ('long', False),
            ('all_projects', False),
            ('name', None),
            ('status', None),
            ('limit', 2),
        ]
        parsed_args = self.check_parser(self.cmd, arglist, verifylist)

        columns, data = self.cmd.take_action(parsed_args)

        self.volumes_mock.list.assert_called_once_with(
            limit=2,
            search_opts={
                'status': None,
                'display_name': None,
                'all_tenants': False, }
        )
        self.assertEqual(self.columns, columns)
        self.assertListItemEqual(self.datalist, tuple(data))

    def test_volume_list_negative_limit(self):
        arglist = [
            "--limit", "-2",
        ]
        verifylist = [
            ("limit", -2),
        ]
        self.assertRaises(argparse.ArgumentTypeError, self.check_parser,
                          self.cmd, arglist, verifylist)

    def test_volume_list_backward_compatibility(self):
        arglist = [
            '-c', 'Display Name',
        ]
        verifylist = [
            ('columns', ['Display Name']),
            ('long', False),
            ('all_projects', False),
            ('name', None),
            ('status', None),
            ('limit', None),
        ]
        parsed_args = self.check_parser(self.cmd, arglist, verifylist)

        columns, data = self.cmd.take_action(parsed_args)

        self.assertIn('Display Name', columns)
        self.assertNotIn('Name', columns)
        for each_volume in data:
            self.assertIn(self._volume.display_name, each_volume)


class TestVolumeMigrate(TestVolume):

    _volume = volume_fakes.FakeVolume.create_one_volume()

    def setUp(self):
        super(TestVolumeMigrate, self).setUp()

        self.volumes_mock.get.return_value = self._volume
        self.volumes_mock.migrate_volume.return_value = None
        # Get the command object to test
        self.cmd = volume.MigrateVolume(self.app, None)

    def test_volume_migrate(self):
        arglist = [
            "--host", "host@backend-name#pool",
            self._volume.id,
        ]
        verifylist = [
            ("force_host_copy", False),
            ("host", "host@backend-name#pool"),
            ("volume", self._volume.id),
        ]
        parsed_args = self.check_parser(self.cmd, arglist, verifylist)

        result = self.cmd.take_action(parsed_args)
        self.volumes_mock.get.assert_called_once_with(self._volume.id)
        self.volumes_mock.migrate_volume.assert_called_once_with(
            self._volume.id, "host@backend-name#pool", False)
        self.assertIsNone(result)

    def test_volume_migrate_with_option(self):
        arglist = [
            "--force-host-copy",
            "--host", "host@backend-name#pool",
            self._volume.id,
        ]
        verifylist = [
            ("force_host_copy", True),
            ("host", "host@backend-name#pool"),
            ("volume", self._volume.id),
        ]
        parsed_args = self.check_parser(self.cmd, arglist, verifylist)

        result = self.cmd.take_action(parsed_args)
        self.volumes_mock.get.assert_called_once_with(self._volume.id)
        self.volumes_mock.migrate_volume.assert_called_once_with(
            self._volume.id, "host@backend-name#pool", True)
        self.assertIsNone(result)

    def test_volume_migrate_without_host(self):
        arglist = [
            self._volume.id,
        ]
        verifylist = [
            ("force_host_copy", False),
            ("volume", self._volume.id),
        ]

        self.assertRaises(tests_utils.ParserException, self.check_parser,
                          self.cmd, arglist, verifylist)


class TestVolumeSet(TestVolume):

    _volume = volume_fakes.FakeVolume.create_one_volume()

    def setUp(self):
        super(TestVolumeSet, self).setUp()

        self.volumes_mock.get.return_value = self._volume

        self.volumes_mock.update.return_value = self._volume
        # Get the command object to test
        self.cmd = volume.SetVolume(self.app, None)

    def test_volume_set_no_options(self):
        arglist = [
            self._volume.display_name,
        ]
        verifylist = [
            ('name', None),
            ('description', None),
            ('size', None),
            ('property', None),
            ('volume', self._volume.display_name),
        ]
        parsed_args = self.check_parser(self.cmd, arglist, verifylist)

        result = self.cmd.take_action(parsed_args)
        self.assertIsNone(result)

    def test_volume_set_name(self):
        arglist = [
            '--name', 'qwerty',
            self._volume.display_name,
        ]
        verifylist = [
            ('name', 'qwerty'),
            ('description', None),
            ('size', None),
            ('property', None),
            ('volume', self._volume.display_name),
        ]
        parsed_args = self.check_parser(self.cmd, arglist, verifylist)

        result = self.cmd.take_action(parsed_args)

        # Set expected values
        kwargs = {
            'display_name': 'qwerty',
        }
        self.volumes_mock.update.assert_called_with(
            self._volume.id,
            **kwargs
        )
        self.assertIsNone(result)

    def test_volume_set_description(self):
        arglist = [
            '--description', 'new desc',
            self._volume.display_name,
        ]
        verifylist = [
            ('name', None),
            ('description', 'new desc'),
            ('size', None),
            ('property', None),
            ('volume', self._volume.display_name),
        ]
        parsed_args = self.check_parser(self.cmd, arglist, verifylist)

        result = self.cmd.take_action(parsed_args)

        # Set expected values
        kwargs = {
            'display_description': 'new desc',
        }
        self.volumes_mock.update.assert_called_with(
            self._volume.id,
            **kwargs
        )
        self.assertIsNone(result)

    def test_volume_set_size(self):
        arglist = [
            '--size', '130',
            self._volume.display_name,
        ]
        verifylist = [
            ('name', None),
            ('description', None),
            ('size', 130),
            ('property', None),
            ('volume', self._volume.display_name),
        ]
        parsed_args = self.check_parser(self.cmd, arglist, verifylist)

        result = self.cmd.take_action(parsed_args)

        # Set expected values
        size = 130
        self.volumes_mock.extend.assert_called_with(
            self._volume.id,
            size
        )
        self.assertIsNone(result)

    def test_volume_set_size_smaller(self):
        self._volume.status = 'available'
        arglist = [
            '--size', '1',
            self._volume.display_name,
        ]
        verifylist = [
            ('name', None),
            ('description', None),
            ('size', 1),
            ('property', None),
            ('volume', self._volume.display_name),
        ]
        parsed_args = self.check_parser(self.cmd, arglist, verifylist)

        self.assertRaises(exceptions.CommandError,
                          self.cmd.take_action,
                          parsed_args)

    def test_volume_set_size_not_available(self):
        self._volume.status = 'error'
        arglist = [
            '--size', '130',
            self._volume.display_name,
        ]
        verifylist = [
            ('name', None),
            ('description', None),
            ('size', 130),
            ('property', None),
            ('volume', self._volume.display_name),
        ]
        parsed_args = self.check_parser(self.cmd, arglist, verifylist)

        self.assertRaises(exceptions.CommandError,
                          self.cmd.take_action,
                          parsed_args)

    def test_volume_set_property(self):
        arglist = [
            '--no-property',
            '--property', 'myprop=myvalue',
            self._volume.display_name,
        ]
        verifylist = [
            ('read_only', False),
            ('read_write', False),
            ('name', None),
            ('description', None),
            ('size', None),
            ('no_property', True),
            ('property', {'myprop': 'myvalue'}),
            ('volume', self._volume.display_name),
            ('bootable', False),
            ('non_bootable', False)
        ]
        parsed_args = self.check_parser(self.cmd, arglist, verifylist)

        result = self.cmd.take_action(parsed_args)

        # Set expected values
        metadata = {
            'myprop': 'myvalue'
        }
        self.volumes_mock.set_metadata.assert_called_with(
            self._volume.id,
            metadata
        )
        self.volumes_mock.delete_metadata.assert_called_with(
            self._volume.id,
            self._volume.metadata.keys()
        )
        self.volumes_mock.update_readonly_flag.assert_not_called()
        self.assertIsNone(result)

    def test_volume_set_bootable(self):
        arglist = [
            ['--bootable', self._volume.id],
            ['--non-bootable', self._volume.id]
        ]
        verifylist = [
            [
                ('bootable', True),
                ('non_bootable', False),
                ('volume', self._volume.id)
            ],
            [
                ('bootable', False),
                ('non_bootable', True),
                ('volume', self._volume.id)
            ]
        ]
        for index in range(len(arglist)):
            parsed_args = self.check_parser(
                self.cmd, arglist[index], verifylist[index])

            self.cmd.take_action(parsed_args)
            self.volumes_mock.set_bootable.assert_called_with(
                self._volume.id, verifylist[index][0][1])

    def test_volume_set_readonly(self):
        arglist = [
            '--read-only',
            self._volume.id
        ]
        verifylist = [
            ('read_only', True),
            ('read_write', False),
            ('volume', self._volume.id)
        ]

        parsed_args = self.check_parser(self.cmd, arglist, verifylist)

        result = self.cmd.take_action(parsed_args)
        self.volumes_mock.update_readonly_flag.assert_called_once_with(
            self._volume.id,
            True)
        self.assertIsNone(result)

    def test_volume_set_read_write(self):
        arglist = [
            '--read-write',
            self._volume.id
        ]
        verifylist = [
            ('read_only', False),
            ('read_write', True),
            ('volume', self._volume.id)
        ]

        parsed_args = self.check_parser(self.cmd, arglist, verifylist)

        result = self.cmd.take_action(parsed_args)
        self.volumes_mock.update_readonly_flag.assert_called_once_with(
            self._volume.id,
            False)
        self.assertIsNone(result)


class TestVolumeShow(TestVolume):

    columns = (
        'attachments',
        'availability_zone',
        'bootable',
        'created_at',
        'display_description',
        'id',
        'name',
        'properties',
        'size',
        'snapshot_id',
        'status',
        'type',
    )

    def setUp(self):
        super(TestVolumeShow, self).setUp()
        self._volume = volume_fakes.FakeVolume.create_one_volume()
        self.datalist = (
            self._volume.attachments,
            self._volume.availability_zone,
            self._volume.bootable,
            self._volume.created_at,
            self._volume.display_description,
            self._volume.id,
            self._volume.display_name,
            format_columns.DictColumn(self._volume.metadata),
            self._volume.size,
            self._volume.snapshot_id,
            self._volume.status,
            self._volume.volume_type,
        )
        self.volumes_mock.get.return_value = self._volume
        # Get the command object to test
        self.cmd = volume.ShowVolume(self.app, None)

    def test_volume_show(self):
        arglist = [
            self._volume.id
        ]
        verifylist = [
            ("volume", self._volume.id)
        ]
        parsed_args = self.check_parser(self.cmd, arglist, verifylist)

        columns, data = self.cmd.take_action(parsed_args)
        self.volumes_mock.get.assert_called_with(self._volume.id)

        self.assertEqual(self.columns, columns)
        self.assertItemEqual(self.datalist, data)

    def test_volume_show_backward_compatibility(self):
        arglist = [
            '-c', 'display_name',
            self._volume.id,
        ]
        verifylist = [
            ('columns', ['display_name']),
            ('volume', self._volume.id),
        ]
        parsed_args = self.check_parser(self.cmd, arglist, verifylist)

        columns, data = self.cmd.take_action(parsed_args)

        self.volumes_mock.get.assert_called_with(self._volume.id)

        self.assertIn('display_name', columns)
        self.assertNotIn('name', columns)
        self.assertIn(self._volume.display_name, data)


class TestVolumeUnset(TestVolume):

    _volume = volume_fakes.FakeVolume.create_one_volume()

    def setUp(self):
        super(TestVolumeUnset, self).setUp()

        self.volumes_mock.get.return_value = self._volume

        self.volumes_mock.delete_metadata.return_value = None
        # Get the command object to test
        self.cmd = volume.UnsetVolume(self.app, None)

    def test_volume_unset_no_options(self):
        arglist = [
            self._volume.display_name,
        ]
        verifylist = [
            ('property', None),
            ('volume', self._volume.display_name),
        ]
        parsed_args = self.check_parser(self.cmd, arglist, verifylist)

        result = self.cmd.take_action(parsed_args)
        self.assertIsNone(result)

    def test_volume_unset_property(self):
        arglist = [
            '--property', 'myprop',
            self._volume.display_name,
        ]
        verifylist = [
            ('property', ['myprop']),
            ('volume', self._volume.display_name),
        ]
        parsed_args = self.check_parser(self.cmd, arglist, verifylist)

        result = self.cmd.take_action(parsed_args)

        self.volumes_mock.delete_metadata.assert_called_with(
            self._volume.id, ['myprop']
        )
        self.assertIsNone(result)


class TestColumns(TestVolume):

    def test_attachments_column_without_server_cache(self):
        _volume = volume_fakes.FakeVolume.create_one_volume()
        server_id = _volume.attachments[0]['server_id']
        device = _volume.attachments[0]['device']

        col = volume.AttachmentsColumn(_volume.attachments, {})
        self.assertEqual('Attached to %s on %s ' % (server_id, device),
                         col.human_readable())
        self.assertEqual(_volume.attachments, col.machine_readable())

    def test_attachments_column_with_server_cache(self):
        _volume = volume_fakes.FakeVolume.create_one_volume()

        server_id = _volume.attachments[0]['server_id']
        device = _volume.attachments[0]['device']
        fake_server = mock.Mock()
        fake_server.name = 'fake-server-name'
        server_cache = {server_id: fake_server}

        col = volume.AttachmentsColumn(_volume.attachments, server_cache)
        self.assertEqual(
            'Attached to %s on %s ' % ('fake-server-name', device),
            col.human_readable())
        self.assertEqual(_volume.attachments, col.machine_readable())<|MERGE_RESOLUTION|>--- conflicted
+++ resolved
@@ -17,11 +17,8 @@
 
 import mock
 from mock import call
-<<<<<<< HEAD
 
 from osc_lib.cli import format_columns
-=======
->>>>>>> f63bb180
 from osc_lib import exceptions
 from osc_lib import utils
 
