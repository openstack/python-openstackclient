--- conflicted
+++ resolved
@@ -16,12 +16,8 @@
 import random
 import uuid
 
-<<<<<<< HEAD
+import mock
 from osc_lib.cli import format_columns
-=======
-import mock
-from osc_lib import utils as common_utils
->>>>>>> f63bb180
 
 from openstackclient.tests.unit import fakes
 from openstackclient.tests.unit.identity.v3 import fakes as identity_fakes
