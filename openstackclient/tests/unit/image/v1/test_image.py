--- conflicted
+++ resolved
@@ -15,11 +15,8 @@
 
 import copy
 
-<<<<<<< HEAD
+import mock
 from osc_lib.cli import format_columns
-=======
-import mock
->>>>>>> f63bb180
 from osc_lib import exceptions
 
 from openstackclient.image.v1 import image
