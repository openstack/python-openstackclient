#   Copyright 2013 Nebula Inc.
#
#   Licensed under the Apache License, Version 2.0 (the "License"); you may
#   not use this file except in compliance with the License. You may obtain
#   a copy of the License at
#
#        http://www.apache.org/licenses/LICENSE-2.0
#
#   Unless required by applicable law or agreed to in writing, software
#   distributed under the License is distributed on an "AS IS" BASIS, WITHOUT
#   WARRANTIES OR CONDITIONS OF ANY KIND, either express or implied. See the
#   License for the specific language governing permissions and limitations
#   under the License.
#

import copy
import random
import uuid

from glanceclient.v2 import schemas
<<<<<<< HEAD
from osc_lib.cli import format_columns
=======
import mock
from osc_lib import utils as common_utils
>>>>>>> f63bb180
import warlock

from openstackclient.tests.unit import fakes
from openstackclient.tests.unit.identity.v3 import fakes as identity_fakes
from openstackclient.tests.unit import utils

image_id = '0f41529e-7c12-4de8-be2d-181abb825b3c'
image_name = 'graven'
image_owner = 'baal'
image_protected = False
image_visibility = 'public'
image_tags = []
image_size = 0

IMAGE = {
    'id': image_id,
    'name': image_name,
    'owner': image_owner,
    'protected': image_protected,
    'visibility': image_visibility,
    'tags': image_tags,
    'size': image_size
}

IMAGE_columns = tuple(sorted(IMAGE))
IMAGE_data = tuple((IMAGE[x] for x in sorted(IMAGE)))

IMAGE_SHOW = copy.copy(IMAGE)
IMAGE_SHOW['tags'] = format_columns.ListColumn(IMAGE_SHOW['tags'])
IMAGE_SHOW_data = tuple((IMAGE_SHOW[x] for x in sorted(IMAGE_SHOW)))

# Just enough v2 schema to do some testing
IMAGE_schema = {
    "additionalProperties": {
        "type": "string"
    },
    "name": "image",
    "links": [
        {
            "href": "{self}",
            "rel": "self"
        },
        {
            "href": "{file}",
            "rel": "enclosure"
        },
        {
            "href": "{schema}",
            "rel": "describedby"
        }
    ],
    "properties": {
        "id": {
            "pattern": "^([0-9a-fA-F]){8}-([0-9a-fA-F]){4}-([0-9a-fA-F]){4}-([0-9a-fA-F]){4}-([0-9a-fA-F]){12}$",  # noqa
            "type": "string",
            "description": "An identifier for the image"
        },
        "name": {
            "type": [
                "null",
                "string"
            ],
            "description": "Descriptive name for the image",
            "maxLength": 255
        },
        "owner": {
            "type": [
                "null",
                "string"
            ],
            "description": "Owner of the image",
            "maxLength": 255
        },
        "protected": {
            "type": "boolean",
            "description": "If true, image will not be deletable."
        },
        "self": {
            "type": "string",
            "description": "(READ-ONLY)"
        },
        "schema": {
            "type": "string",
            "description": "(READ-ONLY)"
        },
        "size": {
            "type": [
                "null",
                "integer",
                "string"
            ],
            "description": "Size of image file in bytes (READ-ONLY)"
        },
        "status": {
            "enum": [
                "queued",
                "saving",
                "active",
                "killed",
                "deleted",
                "pending_delete"
            ],
            "type": "string",
            "description": "Status of the image (READ-ONLY)"
        },
        "tags": {
            "items": {
                "type": "string",
                "maxLength": 255
            },
            "type": "array",
            "description": "List of strings related to the image"
        },
        "visibility": {
            "enum": [
                "public",
                "private"
            ],
            "type": "string",
            "description": "Scope of image accessibility"
        },
    }
}


class FakeImagev2Client(object):

    def __init__(self, **kwargs):
        self.images = mock.Mock()
        self.images.resource_class = fakes.FakeResource(None, {})
        self.image_members = mock.Mock()
        self.image_members.resource_class = fakes.FakeResource(None, {})
        self.image_tags = mock.Mock()
        self.image_tags.resource_class = fakes.FakeResource(None, {})
        self.auth_token = kwargs['token']
        self.management_url = kwargs['endpoint']


class TestImagev2(utils.TestCommand):

    def setUp(self):
        super(TestImagev2, self).setUp()

        self.app.client_manager.image = FakeImagev2Client(
            endpoint=fakes.AUTH_URL,
            token=fakes.AUTH_TOKEN,
        )

        self.app.client_manager.identity = identity_fakes.FakeIdentityv3Client(
            endpoint=fakes.AUTH_URL,
            token=fakes.AUTH_TOKEN,
        )


class FakeImage(object):
    """Fake one or more images.

    TODO(xiexs): Currently, only image API v2 is supported by this class.
    """

    @staticmethod
    def create_one_image(attrs=None):
        """Create a fake image.

        :param Dictionary attrs:
            A dictionary with all attrbutes of image
        :return:
            A FakeResource object with id, name, owner, protected,
            visibility, tags and size attrs
        """
        attrs = attrs or {}

        # Set default attribute
        image_info = {
            'id': str(uuid.uuid4()),
            'name': 'image-name' + uuid.uuid4().hex,
            'owner': 'image-owner' + uuid.uuid4().hex,
            'protected': bool(random.choice([0, 1])),
            'visibility': random.choice(['public', 'private']),
            'tags': [uuid.uuid4().hex for r in range(2)],
        }

        # Overwrite default attributes if there are some attributes set
        image_info.update(attrs)

        # Set up the schema
        model = warlock.model_factory(
            IMAGE_schema,
            schemas.SchemaBasedModel,
        )

        return model(**image_info)

    @staticmethod
    def create_images(attrs=None, count=2):
        """Create multiple fake images.

        :param Dictionary attrs:
            A dictionary with all attributes of image
        :param Integer count:
            The number of images to be faked
        :return:
            A list of FakeResource objects
        """
        images = []
        for n in range(0, count):
            images.append(FakeImage.create_one_image(attrs))

        return images

    @staticmethod
    def get_images(images=None, count=2):
        """Get an iterable MagicMock object with a list of faked images.

        If images list is provided, then initialize the Mock object with the
        list. Otherwise create one.

        :param List images:
            A list of FakeResource objects faking images
        :param Integer count:
            The number of images to be faked
        :return:
            An iterable Mock object with side_effect set to a list of faked
            images
        """
        if images is None:
            images = FakeImage.create_images(count)

        return mock.Mock(side_effect=images)

    @staticmethod
    def get_image_columns(image=None):
        """Get the image columns from a faked image object.

        :param image:
            A FakeResource objects faking image
        :return:
            A tuple which may include the following keys:
            ('id', 'name', 'owner', 'protected', 'visibility', 'tags')
        """
        if image is not None:
            return tuple(sorted(image))
        return IMAGE_columns

    @staticmethod
    def get_image_data(image=None):
        """Get the image data from a faked image object.

        :param image:
            A FakeResource objects faking image
        :return:
            A tuple which may include the following values:
            ('image-123', 'image-foo', 'admin', False, 'public', 'bar, baz')
        """
        data_list = []
        if image is not None:
            for x in sorted(image.keys()):
                if x == 'tags':
                    # The 'tags' should be format_list
                    data_list.append(
                        format_columns.ListColumn(getattr(image, x)))
                else:
                    data_list.append(getattr(image, x))
        return tuple(data_list)

    @staticmethod
    def create_one_image_member(attrs=None):
        """Create a fake image member.

        :param Dictionary attrs:
            A dictionary with all attributes of image member
        :return:
            A FakeResource object with member_id, image_id and so on
        """
        attrs = attrs or {}

        # Set default attribute
        image_member_info = {
            'member_id': 'member-id-' + uuid.uuid4().hex,
            'image_id': 'image-id-' + uuid.uuid4().hex,
            'status': 'pending',
        }

        # Overwrite default attributes if there are some attributes set
        image_member_info.update(attrs)

        image_member = fakes.FakeModel(
            copy.deepcopy(image_member_info))

        return image_member<|MERGE_RESOLUTION|>--- conflicted
+++ resolved
@@ -18,12 +18,8 @@
 import uuid
 
 from glanceclient.v2 import schemas
-<<<<<<< HEAD
+import mock
 from osc_lib.cli import format_columns
-=======
-import mock
-from osc_lib import utils as common_utils
->>>>>>> f63bb180
 import warlock
 
 from openstackclient.tests.unit import fakes
